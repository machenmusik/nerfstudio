--- conflicted
+++ resolved
@@ -523,17 +523,10 @@
             n = min(self.step // self.config.sh_degree_interval,self.degree)
             rgbs = eval_sh(n, self.get_colors, viewdirs)[crop_ids]
         else:
-<<<<<<< HEAD
-            rgbs = self.get_colors.squeeze()  # (N, 3)
+            rgbs = self.get_colors.squeeze()[crop_ids]  # (N, 3)
         # cx_delta = cx - W / 2
         # cy_delta = cy - H / 2
         # xys = xys.view(-1, 2) + torch.tensor([cx_delta, cy_delta], device=self.device)
-=======
-            rgbs = self.get_colors.squeeze()[crop_ids]  # (N, 3)
-        cx_delta = cx - W / 2
-        cy_delta = cy - H / 2
-        xys = xys.view(-1, 2) + torch.tensor([cx_delta, cy_delta], device=self.device)
->>>>>>> 2ee7e0fc
         rgb = RasterizeGaussians.apply(
             xys,
             depths,
