[build-system]
requires = ["setuptools>=61.0"]
build-backend = "setuptools.build_meta"

[project]
name = "nerfstudio"
version = "0.1.17"
description = "All-in-one repository for state-of-the-art NeRFs"
readme = "README.md"
license = { text="Apache 2.0"}
requires-python = ">=3.7.3"
classifiers = [
    "Development Status :: 3 - Alpha",
    "Programming Language :: Python",
]
dependencies = [
    "aiohttp>=3.8.1",
    "aiortc>=1.3.2",
    "appdirs>=1.4",
    "av>=9.2.0",
    "cryptography>=38,<39",
    "tyro>=0.3.31",
    "gdown>=4.6.0",
    "ninja>=1.10",
<<<<<<< HEAD
    "functorch==1.13.1",
=======
    "functorch>=0.2.1",
>>>>>>> 6619dd1a
    "h5py>=2.9.0",
    "imageio>=2.21.1",
    'importlib-metadata>=6.0.0; python_version < "3.10"',
    "ipywidgets>=7.6",
    "jupyterlab>=3.3.4",
    "matplotlib>=3.5.3",
    "mediapy>=1.1.0",
    "msgpack>=1.0.4",
    "msgpack_numpy>=0.4.8",
    "nerfacc==0.3.3",
    "open3d>=0.16.0",
    "opencv-python==4.6.0.66",
    "Pillow>=9.3.0",
    "plotly>=5.7.0",
    "protobuf<=3.20.3,!=3.20.0",
    "pymeshlab>=2022.2.post2",
    "pyngrok>=5.1.0",
    "python-socketio>=5.7.1",
    "requests",
    "rich>=12.5.1",
    "scikit-image>=0.19.3",
    "tensorboard==2.9.0",
<<<<<<< HEAD
    "torch==1.13.1",
=======
    "torch>=1.12.1",
>>>>>>> 6619dd1a
    "torchmetrics[image]>=0.9.3",
    "torchtyping>=0.1.4",
    "torchvision>=0.13.0",
    "u-msgpack-python>=2.4.1",
    "nuscenes-devkit>=1.1.1",
    "wandb>=0.13.3",
    "xatlas"
]

[project.urls]
"Documentation" = "https://docs.nerf.studio"


[project.optional-dependencies]

# Generative related dependencies
gen = [
    "diffusers==0.9.0",
    "transformers==4.24.0",
]


# Development packages
dev = [
    "black[jupyter]==22.3.0",
    "pylint==2.13.4",
    "pytest==7.1.2",
    "pytest-xdist==2.5.0",
    "typeguard>=2.13.3",
]

# Documentation related packages
docs = [
    "furo==2022.09.29",
    # Specifying ipython for https://github.com/ipython/ipython/issues/13845
    "ipython==8.6.0",
    "readthedocs-sphinx-search==0.1.2",
    "myst-nb==0.16.0",
    "nbconvert==7.2.5",
    "nbformat==5.5.0",
    "sphinx==5.2.1",
    "sphinxemoji==0.2.0",
    "sphinx-argparse==0.3.1",
    "sphinx-copybutton==0.5.0",
    "sphinx-design==0.2.0",
    "sphinxext-opengraph==0.6.3"
]

[project.scripts]
# Note, add entrypoint name to scripts/completions/install.py to include CLI completion
ns-install-cli = "scripts.completions.install:entrypoint"
ns-process-data = "scripts.process_data:entrypoint"
ns-download-data = "scripts.downloads.download_data:entrypoint"
ns-train = "scripts.train:entrypoint"
ns-viewer = "scripts.viewer.run_viewer:entrypoint"
ns-eval = "scripts.eval:entrypoint"
ns-render = "scripts.render:entrypoint"
ns-export = "scripts.exporter:entrypoint"
ns-dev-test = "scripts.github.run_actions:entrypoint"
ns-bridge-server = "nerfstudio.viewer.server.server:entrypoint"

[options]
# equivalent to using --extra-index-url with pip, which is needed for specifying the CUDA version torch and torchvision
dependency_links = [
    "https://download.pytorch.org/whl/cu113"
]

[tool.setuptools.packages.find]
include = ["nerfstudio*","scripts*"]

[tool.setuptools.package-data]
"*" = ["*.json", "py.typed", "setup.bash", "setup.zsh"]

# black
[tool.black]
line-length = 120

# pylint
[tool.pylint.messages_control]
max-line-length = 120
generated-members = ["numpy.*", "torch.*", "cv2.*", "cv.*"]
good-names-rgxs = "^[_a-zA-Z][_a-z0-9]?$"
ignore-paths = ["scripts/colmap2nerf.py"]
jobs = 0
ignored-classes = ["TensorDataclass"]

disable = [
  "duplicate-code",
  "fixme",
  "logging-fstring-interpolation",
  "too-many-arguments",
  "too-many-branches",
  "too-many-instance-attributes",
  "too-many-locals",
  "unnecessary-ellipsis",
]

#pytest
[tool.pytest.ini_options]
addopts = "-n=4 --typeguard-packages=nerfstudio --torchtyping-patch-typeguard --disable-warnings"
testpaths = [
    "tests",
]

# pyright
[tool.pyright]
include = ["nerfstudio"]
exclude = ["**/node_modules",
    "**/__pycache__",
]
ignore = ["nerfstudio/viewer"]
defineConstant = { DEBUG = true }

reportMissingImports = true
reportMissingTypeStubs = false
reportPrivateImportUsage = false
reportUndefinedVariable = false

pythonVersion = "3.7"
pythonPlatform = "Linux"<|MERGE_RESOLUTION|>--- conflicted
+++ resolved
@@ -22,11 +22,7 @@
     "tyro>=0.3.31",
     "gdown>=4.6.0",
     "ninja>=1.10",
-<<<<<<< HEAD
-    "functorch==1.13.1",
-=======
     "functorch>=0.2.1",
->>>>>>> 6619dd1a
     "h5py>=2.9.0",
     "imageio>=2.21.1",
     'importlib-metadata>=6.0.0; python_version < "3.10"',
@@ -49,11 +45,7 @@
     "rich>=12.5.1",
     "scikit-image>=0.19.3",
     "tensorboard==2.9.0",
-<<<<<<< HEAD
-    "torch==1.13.1",
-=======
     "torch>=1.12.1",
->>>>>>> 6619dd1a
     "torchmetrics[image]>=0.9.3",
     "torchtyping>=0.1.4",
     "torchvision>=0.13.0",
